import hashlib
import json
import logging
import os
import platform
import ssl
import sys
from typing import Optional

from datasets import load_dataset
from gql import gql
import pika
from pika.exceptions import AMQPConnectionError, ConnectionClosedByBroker
from retry import retry
from torch.mps import empty_cache
from tqdm.auto import tqdm
from transformers import (  # noqa
    AutoModelForSequenceClassification,
    AutoTokenizer,
    get_scheduler,
)

from spice.utils.config import (
    SPICE_MODEL_CACHE_FILEPATH,
    SPICE_TRAINING_FILEPATH,
    create_directory,
    read_config_file,
    update_config_file,
)

os.environ["PYTORCH_ENABLE_MPS_FALLBACK"] = "1"

import torch  # noqa
from torch.optim import AdamW  # noqa
from torch.utils.data import DataLoader  # noqa
import transformers  # noqa

LOGGER = logging.getLogger(__name__)

ACTIVE_TRAINING_ROUND_STEP_STATUSES = [
    "CLAIMED",
    "DOWNLOADING_MODEL",
    "DOWNLOADING_DATASET",
    "TRAINING",
    "UPLOADING_STEP_MODEL",
]
ACTIVE_UPLOADING_STEP_STATUSES = [
    "TRAINING_COMPLETE",
    "REQUEST_UPLOAD",
    "UPLOADING",
]

MODEL_BUCKET_NAME = "spice-models"


class Training:
    def __init__(self, spice) -> None:
        self.spice = spice
        self.device = self.get_device()
        self.channel = None

        # logging.basicConfig(level=logging.INFO)
        if self.spice.DEBUG:
            transformers.logging.set_verbosity_debug()
            logging.getLogger("transformers.modeling_utils").setLevel(logging.ERROR)
            logging.getLogger("pika").setLevel(logging.ERROR)

    def get_device(self):
        """
        First check if mps is available as a device
        Then check for a CUDA device
        Finally, fall back to CPU
        """
        device = None
        os_family = platform.system()

        # mps device enables high-performance training on GPU for macOS
        # devices with Metal programming framework
        # https://pytorch.org/docs/master/notes/mps.html
        if os_family == "Darwin" and torch.backends.mps.is_available():  # type: ignore
            device = torch.device("mps")
            empty_cache()
            if self.spice.DEBUG:
                print("Using MPS device.")
        else:
            if device is None and self.spice.DEBUG:
                # in debug mode why is it not available
                if not torch.backends.mps.is_built():  # type: ignore
                    print(
                        "MPS not available because the current PyTorch install was not built with MPS enabled."  # noqa
                    )
                else:
                    print(
                        "MPS not available because the current macOS version is not 12.3+ and/or you do not have an MPS-enabled device on this machine."  # noqa
                    )

        if device is None and torch.cuda.is_available():
            device = torch.device("cuda:0")
            if self.spice.DEBUG:
                print("Using CUDA device.")
        else:
            if device is None and self.spice.DEBUG:
                # in debug mode why is it not available
                if not torch.backends.cuda.is_built():  # type: ignore
                    print(
                        "CUDA not available because the current PyTorch install was not built with CUDA enabled."  # noqa
                    )
                else:
                    print(
                        "CUDA not available because the current you do not have an CUDA-enabled device on this machine."  # noqa
                    )

        if device is None:
            # fallback to CPU
            device = torch.device("cpu")
            if self.spice.DEBUG:
                print("Using cpu.")

        return device

    def _update_training_round_step(
        self, training_round_step_id: str, status: str, file_id: Optional[str] = None
    ):
        mutation = gql(
            """
            mutation updateTrainingRoundStepFromHardware($trainingRoundStepId: String!, $status: String!, $fileId: String) {
                updateTrainingRoundStepFromHardware(trainingRoundStepId: $trainingRoundStepId, status: $status, fileId: $fileId) {
                    id
                    status
                    baseModel
                    baseModelRevision
                    baseDatasetRepoId
                    baseDatasetRepoRevision
                    datasetStartingRow
                    datasetEndingRow
                    trainingEpochs
                    trainingBatchSize
                    trainingRound {
                        id
                    }
                }
            }
        """  # noqa
        )
        variables = {"trainingRoundStepId": training_round_step_id}
        if status is not None:
            variables["status"] = status
        if file_id is not None:
            variables["fileId"] = file_id
        result = self.spice.session.execute(mutation, variable_values=variables)
        update_config_file(
            filepath=SPICE_TRAINING_FILEPATH,
            new_config=result["updateTrainingRoundStepFromHardware"],
        )
        return result

    def _claim_training_round_step_callback(self, channel, method, properties, body):
        print(" [*] Processing message.")
        data = json.loads(body.decode("utf-8"))
        training_round_step_id = data["training_round_step_id"]
        if not training_round_step_id:
            raise Exception(
                f'No training_round_step_id found in message body: {body.decode("utf-8")}'  # noqa
            )
        self._update_training_round_step(
            training_round_step_id=training_round_step_id, status="CLAIMED"
        )
        print(" [*] Obtained training round step.")

        if channel.is_open:
            channel.basic_ack(delivery_tag=method.delivery_tag)
        else:
            print(" [*] Channel closed already. Cannot ack message.")

        print(" [*] Stopping worker...")
        if self.channel:
            self.channel.stop_consuming()
            self.channel.close()

    def _create_channel(self):
        credentials = pika.PlainCredentials(
            self.spice.host_config["fingerprint"],
            self.spice.host_config["rabbitmq_password"],
        )

        host = self.spice.host_config["rabbitmq_host"]
        ssl_options = None
        if "localhost" not in host:
            context = ssl.SSLContext(ssl.PROTOCOL_TLSv1_2)
            context.verify_mode = ssl.CERT_NONE
            ssl_options = pika.SSLOptions(context)

        connection = pika.BlockingConnection(
            pika.ConnectionParameters(
                host=self.spice.host_config["rabbitmq_host"],
                port=self.spice.host_config["rabbitmq_port"],
                virtual_host="training",
                credentials=credentials,
                ssl_options=ssl_options,
            )
        )

        self.channel = connection.channel()
        print(" [*] Channel connected.")

    @retry(AMQPConnectionError, delay=0, jitter=(1, 3))
    def _consume(self):
        if self.channel is None or self.channel.is_closed:
            self._create_channel()

        # self.channel.queue_declare("inference", durable=True, auto_delete=False)
        self.channel.basic_consume(
            queue="default",
            on_message_callback=self._claim_training_round_step_callback,
        )
        try:
            print(" [*] Waiting for messages. To exit press CTRL+C")
            self.channel.start_consuming()
        except KeyboardInterrupt:
            print(" [*] Stopping RabbitMQ consumer...")
            if self.channel:
                self.channel.stop_consuming()
                self.channel.close()
                self.channel = None
            self.spice.hardware.check_in_http(is_available=False)
            sys.exit()
        except ConnectionClosedByBroker:
            print(" [*] Connection closed by Broker.")
            if self.channel:
                self.channel.stop_consuming()
                self.channel.close()
                self.channel = None
            self.spice.hardware.check_in_http(is_available=False)
        except Exception as exception:
            print(f"Exception: {exception}")
            if self.channel:
                self.channel.stop_consuming()
                self.channel.close()
                self.channel = None
            self.spice.hardware.check_in_http(is_available=False)
            raise exception

    def upload_models(self):
        config = read_config_file(filepath=SPICE_TRAINING_FILEPATH)
        training_round_step_id = config["id"]
        training_round_id = config["trainingRound"]["id"]
        training_round_directory = f"{training_round_id}/steps/"

        # round_id_step_id will be in form: [uuid]/steps/[uuid]
        # round_id_step_id is used for finding the step model in the cache
        # and as the key in S3
        bucket_key = f"{training_round_id}/steps/{training_round_step_id}"

        # model_cache_for_training_round contains all the step models
        # for this particular training round
        model_cache_for_training_round = SPICE_MODEL_CACHE_FILEPATH.joinpath(
            training_round_directory
        )

        # step_model_path IS the trained step model
        step_model_path = model_cache_for_training_round.joinpath(
            f"{training_round_step_id}.pt"
        )

        # create the "file" and attach it to the training round step
        file_checksum = hashlib.md5(step_model_path.read_bytes()).hexdigest()
        file_id = self.spice.uploader._create_file(
            file_name=step_model_path.name,
            file_size=step_model_path.stat().st_size,
            file_checksum=file_checksum,
        )
        self._update_training_round_step(
            training_round_step_id=training_round_step_id,
            status="REQUEST_UPLOAD",
            file_id=file_id,
        )
        self._update_training_round_step(
            training_round_step_id=training_round_step_id,
            status="UPLOADING",
        )

        self.spice.uploader.upload_file(
            bucket_name=MODEL_BUCKET_NAME,
            key=bucket_key,
            filepath=step_model_path,
            file_id=file_id,
        )

        self._update_training_round_step(
            training_round_step_id=training_round_step_id, status="COMPLETE"
        )

    def train(self):
        config = read_config_file(filepath=SPICE_TRAINING_FILEPATH)
        training_round_step_id = config["id"]
        self._update_training_round_step(
            training_round_step_id=training_round_step_id, status="CLAIMED"
        )
        config = read_config_file(filepath=SPICE_TRAINING_FILEPATH)

<<<<<<< HEAD
        base_model = config.get("baseModel")
        base_model_revision = config.get("baseModelRevision")
        dataset_repo_id = config.get("baseDatasetRepoId")
        dataset_repo_revision = config.get("baseDatasetRepoRevision")
        dataset_starting_row = config.get("datasetStartingRow")
        dataset_ending_row = config.get("datasetEndingRow")
        training_epochs = config.get("trainingEpochs")
        training_batch_size = config.get("trainingBatchSize")
        testing_batch_size = 32  # need to put this in config
=======
        base_model = config["baseModel"]
        base_model_revision = config["baseModelRevision"]
        dataset_repo_id = config["baseDatasetRepoId"]
        dataset_repo_revision = config["baseDatasetRepoRevision"]
        dataset_starting_row = config["datasetStartingRow"]
        dataset_ending_row = config["datasetEndingRow"]
        training_epochs = config["trainingEpochs"]
        training_batch_size = config["trainingBatchSize"]
        training_round_id = config["trainingRound"]["id"]

        # create the folder for the new training round
        # where the step model will be saved
        training_round_directory = f"{training_round_id}/steps/"
        model_cache_for_training_round = SPICE_MODEL_CACHE_FILEPATH.joinpath(
            training_round_directory
        )
        step_model_path = model_cache_for_training_round.joinpath(
            f"{training_round_step_id}.pt"
        )
        create_directory(filepath=model_cache_for_training_round)
>>>>>>> 5e04356e

        # get dataset
        print("Loading dataset...")
        self._update_training_round_step(
            training_round_step_id=training_round_step_id, status="DOWNLOADING_DATASET"
        )

        split_string = f"train[{dataset_starting_row}:{dataset_ending_row}]"
        dataset = load_dataset(
            path=dataset_repo_id, revision=dataset_repo_revision, split=split_string
        )

        test_split_string = "test[:]"
        test_dataset = load_dataset(
            path=dataset_repo_id,
            revision=dataset_repo_revision,
            split=test_split_string,
        )

        # get tokenizer from base model bert-base-cased
        print("Loading tokenizer...")
        tokenizer = AutoTokenizer.from_pretrained(
            pretrained_model_name_or_path=base_model, revision=base_model_revision
        )

        # create a tokenize function that will tokenize the dataset
        def tokenize_function(examples):
            return tokenizer(examples["text"], padding="max_length", truncation=True)

        print("Tokenizing dataset...")
        tokenized_datasets = dataset.map(tokenize_function, batched=True)
        tokenized_test_datasets = test_dataset.map(tokenize_function, batched=True)

        # Remove the text column because the model does not accept raw text as an input
        tokenized_datasets = tokenized_datasets.remove_columns(["text"])
        tokenized_test_datasets = tokenized_test_datasets.remove_columns(["text"])
        # Rename the label column to labels because
        # the model expects the argument to be named labels
        tokenized_datasets = tokenized_datasets.rename_column("label", "labels")
        tokenized_test_datasets = tokenized_test_datasets.rename_column(
            "label", "labels"
        )
        # Set the format of the dataset to return PyTorch tensors instead of lists
        tokenized_datasets.set_format("torch")
        tokenized_test_datasets.set_format("torch")

        # Create a DataLoader for your training and test datasets
        # so you can iterate over batches of data
        print("Creating dataloaders...")
        train_dataloader = DataLoader(
            tokenized_datasets, shuffle=True, batch_size=training_batch_size
        )
        test_dataloader = DataLoader(
            # Need to add batch size to training config
            tokenized_test_datasets,
            shuffle=False,
            batch_size=testing_batch_size,
        )

        # Load your model with the number of expected labels:
        print("Loading base model...")
        model = AutoModelForSequenceClassification.from_pretrained(
            base_model, num_labels=5
        )
        self._update_training_round_step(
            training_round_step_id=training_round_step_id, status="DOWNLOADING_DATASET"
        )

        optimizer = AdamW(model.parameters(), lr=5e-5)

        num_training_steps = training_epochs * len(train_dataloader)
        num_testing_steps = len(test_dataloader)
        lr_scheduler = get_scheduler(
            name="linear",
            optimizer=optimizer,
            num_warmup_steps=0,
            num_training_steps=num_training_steps,
        )

        model.to(self.device)

        self._update_training_round_step(
            training_round_step_id=training_round_step_id, status="TRAINING"
        )
        progress_bar = tqdm(range(num_training_steps), desc="Training Progress")

        model.train()
        for epoch in range(training_epochs):
            for batch in train_dataloader:
                batch = {k: v.to(self.device) for k, v in batch.items()}
                outputs = model(**batch)
                loss = outputs.loss
                loss.backward()

                optimizer.step()
                lr_scheduler.step()
                optimizer.zero_grad()
                progress_bar.update(1)

<<<<<<< HEAD
        progress_bar.close()

        # Need to add
        # self._update_training_round_step(
        #     training_round_step_id=training_round_step_id, status="TESTING"
        # )
        progress_bar_testing = tqdm(range(num_testing_steps), desc="Testing Progress")

        model.eval()
        test_correct = 0
        test_wrong = 0
        with torch.no_grad():
            for batch in test_dataloader:
                batch = {k: v.to(self.device) for k, v in batch.items()}
                predictions = model(**batch)
                logits = predictions["logits"]

                predictions_class = torch.argmax(logits, dim=logits.dim() - 1)
                correct_predictions = torch.eq(predictions_class, batch["labels"]).sum()
                test_correct += correct_predictions
                test_wrong += testing_batch_size - correct_predictions

                progress_bar_testing.update(1)

        progress_bar_testing.close()

        test_accuracy = (test_correct * 1.0) / (test_correct + test_wrong)

        training_round_step_dict = {
            "model_state_dict": model.state_dict(),
            "test_accuracy": test_accuracy,
        }

        torch.save(training_round_step_dict, f"split-{training_round_step_id}.pt")
=======
        # check that the model cache directory exists
        torch.save(model.state_dict(), step_model_path)
>>>>>>> 5e04356e

        self._update_training_round_step(
            training_round_step_id=training_round_step_id, status="TRAINING_COMPLETE"
        )

        # clear the cache
        dataset.cleanup_cache_files()

    def worker(self):
        try:
            while True:
                self.spice.hardware.check_in_http(is_available=True)

                # first check if this machine picked up a training round already
                config = read_config_file(filepath=SPICE_TRAINING_FILEPATH)
                has_step_to_complete = False
                has_model_to_upload = False
                if config.get("id", None) is not None:
                    step_status = config.get("status", None)
                    if step_status in ACTIVE_TRAINING_ROUND_STEP_STATUSES:
                        has_step_to_complete = True
                    elif step_status in ACTIVE_UPLOADING_STEP_STATUSES:
                        has_model_to_upload = True

                if not has_step_to_complete and not has_model_to_upload:
                    self._consume()
                if has_step_to_complete:
                    print(f" [*] Using Device: {self.device} for training.")
                    self.train()
                if has_model_to_upload:
                    self.upload_models()

        except KeyboardInterrupt:
            print(" [*] Stopping worker...")
            if self.channel:
                self.channel.stop_consuming()
                self.channel.close()
                self.channel = None
            self.spice.hardware.check_in_http(is_available=False)
            sys.exit()<|MERGE_RESOLUTION|>--- conflicted
+++ resolved
@@ -298,17 +298,6 @@
         )
         config = read_config_file(filepath=SPICE_TRAINING_FILEPATH)
 
-<<<<<<< HEAD
-        base_model = config.get("baseModel")
-        base_model_revision = config.get("baseModelRevision")
-        dataset_repo_id = config.get("baseDatasetRepoId")
-        dataset_repo_revision = config.get("baseDatasetRepoRevision")
-        dataset_starting_row = config.get("datasetStartingRow")
-        dataset_ending_row = config.get("datasetEndingRow")
-        training_epochs = config.get("trainingEpochs")
-        training_batch_size = config.get("trainingBatchSize")
-        testing_batch_size = 32  # need to put this in config
-=======
         base_model = config["baseModel"]
         base_model_revision = config["baseModelRevision"]
         dataset_repo_id = config["baseDatasetRepoId"]
@@ -318,6 +307,7 @@
         training_epochs = config["trainingEpochs"]
         training_batch_size = config["trainingBatchSize"]
         training_round_id = config["trainingRound"]["id"]
+        testing_batch_size = 32  # need to put this in config
 
         # create the folder for the new training round
         # where the step model will be saved
@@ -329,7 +319,6 @@
             f"{training_round_step_id}.pt"
         )
         create_directory(filepath=model_cache_for_training_round)
->>>>>>> 5e04356e
 
         # get dataset
         print("Loading dataset...")
@@ -429,7 +418,6 @@
                 optimizer.zero_grad()
                 progress_bar.update(1)
 
-<<<<<<< HEAD
         progress_bar.close()
 
         # Need to add
@@ -463,11 +451,7 @@
             "test_accuracy": test_accuracy,
         }
 
-        torch.save(training_round_step_dict, f"split-{training_round_step_id}.pt")
-=======
-        # check that the model cache directory exists
-        torch.save(model.state_dict(), step_model_path)
->>>>>>> 5e04356e
+        torch.save(training_round_step_dict, step_model_path)
 
         self._update_training_round_step(
             training_round_step_id=training_round_step_id, status="TRAINING_COMPLETE"
