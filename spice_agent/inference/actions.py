import json
import logging
import threading
import os
from compel import Compel, ReturnedEmbeddingsType
from pathlib import Path
from typing import Optional, Dict, Any, Type, Union
from dataclasses import asdict

from diffusers import (
    DiffusionPipeline,
    StableDiffusionPipeline,
    StableDiffusionXLPipeline,
    StableDiffusionXLImg2ImgPipeline,
)
<<<<<<< HEAD
from diffusers.pipelines.stable_diffusion import StableDiffusionPipelineOutput
from diffusers.pipelines.stable_diffusion_xl import StableDiffusionXLPipelineOutput
from diffusers.models.attention_processor import (
    AttnProcessor2_0,
    LoRAAttnProcessor2_0,
    LoRAXFormersAttnProcessor,
    XFormersAttnProcessor,
)
=======
>>>>>>> f7cd8e39
from gql import gql
from gql.transport.exceptions import TransportQueryError

from spice_agent.inference.types import (
    OutputForStableDiffusionPipeline,
    InputForStableDiffusionPipeline,
    InputForStableDiffusionXLPipeline,
    InputForStableDiffusionXLImg2ImgPipeline,
    InferenceOptionsForStableDiffusionPipeline,
    InferenceOptionsForStableDiffusionXLPipeline,
    InferenceOptionsForStableDiffusionXLImg2ImgPipeline,
    StableDiffusionPipelineInput,
    StableDiffusionXLPipelineInput,
    StableDiffusionXLImg2ImgPipelineInput,
)
from spice_agent.utils.config import SPICE_INFERENCE_DIRECTORY

# from torch.mps import empty_cache as mps_empty_cache ## SAVE FOR LATER

os.environ["PYTORCH_ENABLE_MPS_FALLBACK"] = "1"

import torch  # noqa
import transformers  # noqa
from transformers.pipelines.base import PipelineException  # noqa

LOGGER = logging.getLogger(__name__)


def _init_compel(
    device, pipeline: DiffusionPipeline, prompt: str, negative_prompt: str = ""
) -> Compel:
    """
    Initializes compel text embedding system based on type of pipeline.
    """

    # Compel settings consistent across compel objects
    DEFAULT_COMPEL_ARGUMENTS = {
        "truncate_long_prompts": False,
        "device": device,
    }

    # Currently, these are the only supported pipelines
    if not isinstance(
        pipeline,
        (
            StableDiffusionPipeline,
            StableDiffusionXLPipeline,
            StableDiffusionXLImg2ImgPipeline,
        ),
    ):
        message = (
            f"Prompt embeddings are not supported for pipeline {type(pipeline)}"  # noqa
        )
        LOGGER.warn(message)
        return None

    # Check if embeddings are necessary
    if pipeline.tokenizer:
        model_max_length = pipeline.tokenizer.model_max_length
        if len(prompt) <= model_max_length and len(negative_prompt) <= model_max_length:
            return None

    # Configure compel objects for StableDiffusion pipeline
    if isinstance(pipeline, StableDiffusionPipeline):
        return Compel(
            tokenizer=pipeline.tokenizer,
            text_encoder=pipeline.text_encoder,
            returned_embeddings_type=ReturnedEmbeddingsType.LAST_HIDDEN_STATES_NORMALIZED,
            requires_pooled=False,
            **DEFAULT_COMPEL_ARGUMENTS,
        )

    # Configure compel objects for StableDiffusionXL pipelines
    if isinstance(pipeline, StableDiffusionXLPipeline):
        return Compel(
            tokenizer=[pipeline.tokenizer, pipeline.tokenizer_2],
            text_encoder=[pipeline.text_encoder, pipeline.text_encoder_2],
            returned_embeddings_type=ReturnedEmbeddingsType.PENULTIMATE_HIDDEN_STATES_NON_NORMALIZED,
            requires_pooled=[False, True],
            **DEFAULT_COMPEL_ARGUMENTS,
        )

    if isinstance(pipeline, StableDiffusionXLImg2ImgPipeline):
        return Compel(
            tokenizer=pipeline.tokenizer_2,
            text_encoder=pipeline.text_encoder_2,
            returned_embeddings_type=ReturnedEmbeddingsType.PENULTIMATE_HIDDEN_STATES_NON_NORMALIZED,
            requires_pooled=True,
            **DEFAULT_COMPEL_ARGUMENTS,
        )

    return None


def _run_compel(
    compel: Compel, pipeline: DiffusionPipeline, prompt: str, negative_prompt: str = ""
) -> InputForStableDiffusionPipeline | InputForStableDiffusionXLPipeline | None:
    embeddings = None
    prompt_embeds = None
    pooled_prompt_embeds = None
    negative_prompt_embeds = None
    negative_pooled_prompt_embeds = None

    if compel.requires_pooled:
        # Get pooled embeddings
        prompt_embeds, pooled_prompt_embeds = compel(prompt)
        negative_prompt_embeds, negative_pooled_prompt_embeds = compel(negative_prompt)
    else:
        prompt_embeds = compel(prompt)
        negative_prompt_embeds = compel(negative_prompt)

    # Pad prompt embeds
    [
        padded_prompt_embeds,
        padded_negative_prompt_embeds,
    ] = compel.pad_conditioning_tensors_to_same_length(
        [prompt_embeds, negative_prompt_embeds]
    )

    if isinstance(pipeline, StableDiffusionPipeline):
        embeddings = InputForStableDiffusionPipeline(
            prompt_embeds=padded_prompt_embeds,
            negative_prompt_embeds=padded_negative_prompt_embeds,
        )
    elif isinstance(
        pipeline, (StableDiffusionXLPipeline, StableDiffusionXLImg2ImgPipeline)
    ):
        embeddings = InputForStableDiffusionXLPipeline(
            prompt_embeds=padded_prompt_embeds,
            negative_prompt_embeds=padded_negative_prompt_embeds,
            pooled_prompt_embeds=pooled_prompt_embeds,
            negative_pooled_prompt_embeds=negative_pooled_prompt_embeds,
        )

    return embeddings


def get_input_for_stable_diffusion_pipeline(
    device, pipeline: DiffusionPipeline, prompt: str, negative_prompt: str = ""
) -> InputForStableDiffusionPipeline | InputForStableDiffusionXLPipeline:
    """
    Returns prompt options for embeddings if a compel object exists; otherwise,
    prompt options without embeddings are returned
    """

    LOGGER.info(""" [*] Generating embeddings. (Ignore token indices complaint)""")

    without_embeddings = InputForStableDiffusionPipeline(
        prompt=prompt, negative_prompt=negative_prompt
    )
    compel = _init_compel(device, pipeline, prompt, negative_prompt)

    if compel:
        try:
            embeddings = _run_compel(compel, pipeline, prompt, negative_prompt)
            if not embeddings:
                return without_embeddings
        except Exception as exception:
            LOGGER.error(
                f""" [*] Embedding generation failed with exception {exception}! Falling back to normal prompt."""  # noqa
            )

    return without_embeddings


class Inference:
    def __init__(self, spice) -> None:
        self.spice = spice
        self.device = self.spice.get_device()
        self.pipe = None
        self.inference_job_id = None
        self.pipe_input: Optional[
            Union[
                StableDiffusionPipelineInput,
                StableDiffusionXLPipelineInput,
                StableDiffusionXLImg2ImgPipelineInput,
            ]
        ] = None

        # Threading
        self.progress_thread = None
        self.image_preview_thread = None
        self.update_inference_job_lock = threading.Lock()

        # logging.basicConfig(level=logging.INFO)
        if self.spice.DEBUG:
            transformers.logging.set_verbosity_debug()  # type: ignore
            logging.getLogger("transformers.modeling_utils").setLevel(logging.ERROR)
            logging.getLogger("pika").setLevel(logging.ERROR)

    def _update_inference_job(
        self,
        inference_job_id: str,
        status: Optional[str] = None,
        status_details: Optional[Dict[str, Any]] = None,
        was_guarded: Optional[bool] = None,
        text_output: Optional[str] = None,
        file_outputs_ids: list[str] = [],
    ):
        mutation = gql(
            """
            mutation updateInferenceJob($input: UpdateInferenceJobInput!) {
                updateInferenceJob(input: $input) {
                    ... on InferenceJob {   
                        id
                        pk
                        createdAt
                        updatedAt
                        completedAt
                        status
                        statusDetails
                        model {
                            name
                            slug
                            repoId
                            isTextInput
                            isTextOutput
                            isFileInput
                            isFileOutput
                        }
                        textInput
                        textOutput
                        wasGuarded
                        options
                    }
                }
            }
            """
        )

        input: Dict[str, Any] = {"inferenceJobId": inference_job_id}
        if status is not None:
            input["status"] = status
        if status_details is not None:
            input["statusDetails"] = status_details
        if was_guarded is not None:
            input["wasGuarded"] = was_guarded
        if text_output is not None:
            input["textOutput"] = text_output
        if file_outputs_ids is not None or len(file_outputs_ids) > 0:
            input["fileOutputsIds"] = file_outputs_ids

        variables = {"input": input}

        try:
            result = self.spice.session.execute(mutation, variable_values=variables)
            return result
        except TransportQueryError as exception:
            if exception.errors:
                for error in exception.errors:
                    if error.get("message", "") == "Inference Job not found.":
                        LOGGER.error(
                            f""" [*] Inference Job ID: {inference_job_id} not found.\
                                  Exiting early."""
                        )
                        return None
                raise exception
            else:
                raise exception

    def _get_filtered_options(
        self,
        options: Dict[str, Any],
        inference_options: Type[
            Union[
                InferenceOptionsForStableDiffusionPipeline,
                InferenceOptionsForStableDiffusionXLPipeline,
                InferenceOptionsForStableDiffusionXLImg2ImgPipeline,
            ]
        ],
    ) -> Dict[str, Any]:
        return {
            key: value
            for key, value in options.items()
            if key in inference_options.__annotations__
        }

    def _get_inference_options_for_stable_diffusion(
        self, pipeline: DiffusionPipeline, options: Dict[str, Any]
    ) -> Union[
        InferenceOptionsForStableDiffusionPipeline,
        InferenceOptionsForStableDiffusionXLPipeline,
        InferenceOptionsForStableDiffusionXLImg2ImgPipeline,
    ]:
        """
        Parses any inference options that may be defined for
        a stable diffusion pipeline.
        """

        if isinstance(pipeline, StableDiffusionPipeline):
            filtered_options = self._get_filtered_options(
                options, InferenceOptionsForStableDiffusionPipeline
            )
            return InferenceOptionsForStableDiffusionPipeline(**filtered_options)
        elif isinstance(pipeline, StableDiffusionXLPipeline):
            filtered_options = self._get_filtered_options(
                options, InferenceOptionsForStableDiffusionXLPipeline
            )
            return InferenceOptionsForStableDiffusionXLPipeline(**filtered_options)
        elif isinstance(pipeline, StableDiffusionXLImg2ImgPipeline):
            filtered_options = self._get_filtered_options(
                options, InferenceOptionsForStableDiffusionXLImg2ImgPipeline
            )
            return InferenceOptionsForStableDiffusionXLImg2ImgPipeline(
                **filtered_options
            )
        else:
            raise ValueError(
                f"Pipeline {type(pipeline).__name__} has no supported inference options!"  # noqa
            )

    def _get_generator(self, seed: int) -> torch.Generator:
        # Note, completely reproducible results are not guaranteed across
        # PyTorch releases.
        return torch.manual_seed(seed)

    def update_progress(self, step: int):
        if self.pipe and self.inference_job_id and self.pipe_input:
            progress = (
                (step + 1) / self.pipe_input.inference_options.num_inference_steps
            ) * 100

<<<<<<< HEAD
            with self.update_inference_job_lock:
                self._update_inference_job(
                    inference_job_id=self.inference_job_id,
                    status_details={"progress": progress},
                )

    def update_image_preview_for_stable_diffusion_xl(
        self, step: int, latents: torch.FloatTensor
    ):
        if self.pipe and self.inference_job_id and self.pipe_input:
            # Send preview images
            with torch.no_grad():
                # make sure the VAE is in float32 mode, as it overflows in float16
                self.pipe.vae.to(dtype=torch.float32)

                use_torch_2_0_or_xformers = isinstance(
                    self.pipe.vae.decoder.mid_block.attentions[0].processor,
                    (
                        AttnProcessor2_0,
                        XFormersAttnProcessor,
                        LoRAXFormersAttnProcessor,
                        LoRAAttnProcessor2_0,
                    ),
                )
                if use_torch_2_0_or_xformers:
                    self.pipe.vae.post_quant_conv.to(latents.dtype)
                    self.pipe.vae.decoder.conv_in.to(latents.dtype)
                    self.pipe.vae.decoder.mid_block.to(latents.dtype)
                else:
                    latents = latents.float()  # type: ignore

                file_name = f"{self.inference_job_id}-{step}.png"
                save_at = Path(SPICE_INFERENCE_DIRECTORY / file_name)

                image = self.pipe.vae.decode(
                    latents / self.pipe.vae.config.scaling_factor, return_dict=False
                )[0]
                image = self.pipe.watermark.apply_watermark(image)
                image = self.pipe.image_processor.postprocess(image, output_type="pil")

                image = StableDiffusionXLPipelineOutput(images=image)[0][0]
                image.save(save_at)

                upload_file_response = self.spice.uploader.upload_file_via_api(
                    path=save_at
                )
                file_id = upload_file_response.json()["data"]["uploadFile"]["id"]

                with self.update_inference_job_lock:
                    self._update_inference_job(
                        inference_job_id=self.inference_job_id,
                        status="COMPLETE",
                        file_outputs_ids=file_id,
                        status_details={"file_version_history": {step: file_name}},
                    )

    def update_image_preview_for_stable_diffusion(
        self, step: int, latents: torch.FloatTensor
    ):
        if self.pipe and self.inference_job_id and self.pipe_input:
            # Send preview images
            with torch.no_grad():
                image = self.pipe.vae.decode(
                    latents / self.pipe.vae.config.scaling_factor, return_dict=False
                )[0]
                image, has_nsfw_concept = self.pipe.run_safety_checker(
                    image, self.device, torch.FloatTensor
                )

                if has_nsfw_concept is None:
                    do_denormalize = [True] * image.shape[0]
                else:
                    do_denormalize = [not has_nsfw for has_nsfw in has_nsfw_concept]

                image = self.pipe.image_processor.postprocess(
                    image, do_denormalize=do_denormalize
                )

                result = StableDiffusionPipelineOutput(
                    images=image, nsfw_content_detected=has_nsfw_concept
                )

                file_name = f"{self.inference_job_id}-{step}.png"
                save_at = Path(SPICE_INFERENCE_DIRECTORY / file_name)

                image = result[0][0]
                image.save(save_at)
                if len(result) > 1 and result[1]:  # type: ignore
                    was_guarded = result[1][0]
                else:
                    was_guarded = False

                upload_file_response = self.spice.uploader.upload_file_via_api(
                    path=save_at
                )
                file_id = upload_file_response.json()["data"]["uploadFile"]["id"]

                with self.update_inference_job_lock:
                    self._update_inference_job(
                        inference_job_id=self.inference_job_id,
                        status="COMPLETE",
                        file_outputs_ids=file_id,
                        was_guarded=was_guarded,
                        status_details={"file_version_history": {step: file_name}},
                    )

    def callback_for_stable_diffusion(
        self, step: int, timestep: int, latents: torch.FloatTensor
    ) -> None:
        """
        A function that will be called every `callback_steps` steps during inference. The function will be
        called with the following arguments: `callback(step: int, timestep: int, latents: torch.FloatTensor)`.
        """  # noqa
        if self.pipe and self.inference_job_id and self.pipe_input and step > 0:
            if not self.progress_thread or not self.progress_thread.is_alive():
                self.progress_thread = threading.Thread(
                    target=self.update_progress, args=(step,)
                )
                self.progress_thread.start()

            if (
                not self.image_preview_thread
                or not self.image_preview_thread.is_alive()
            ) and step > self.pipe_input.inference_options.num_inference_steps // 2:
                self.image_preview_thread = threading.Thread(
                    target=self.update_image_preview_for_stable_diffusion,
                    args=(step, latents),
                )
                self.image_preview_thread.start()

    def callback_for_stable_diffusion_xl(
        self, step: int, timestep: int, latents: torch.FloatTensor
    ) -> None:
        """
        A function that will be called every `callback_steps` steps during inference. The function will be
        called with the following arguments: `callback(step: int, timestep: int, latents: torch.FloatTensor)`.
        """  # noqa

        # Need access to vae to decode here:
        if self.pipe and self.inference_job_id and self.pipe_input and step > 0:
            if not self.progress_thread or not self.progress_thread.is_alive():
                self.progress_thread = threading.Thread(
                    target=self.update_progress, args=(step,)
                )
                self.progress_thread.start()

            if (
                not self.image_preview_thread
                or not self.image_preview_thread.is_alive()
            ) and step > self.pipe_input.inference_options.num_inference_steps // 2:
                self.image_preview_thread = threading.Thread(
                    target=self.update_image_preview_for_stable_diffusion_xl,
                    args=(step, latents),
                )
                self.image_preview_thread.start()
=======
        # Need access to vae to decode here:
        if self.pipe and self.inference_job_id and self.pipe_input:
            # Update progress on backend
            self._update_inference_job(
                inference_job_id=self.inference_job_id,
                status_details={
                    "progress": (
                        (step + 1)
                        / self.pipe_input.inference_options.num_inference_steps
                    )
                    * 100
                },
            )
>>>>>>> f7cd8e39

    def run_pipeline(
        self,
        inference_job_id: str,
    ):  # noqa
        LOGGER.info(f""" [*] Inference Job ID: {inference_job_id}.""")

        result = self._update_inference_job(
            inference_job_id=inference_job_id,
            status="RUNNING",
        )
        if not result:
            LOGGER.error(
                f""" [*] Inference Job ID: {inference_job_id} not found.\
                                  Exiting early."""
            )
            return

        inference_job_id = result["updateInferenceJob"]["id"]
        self.inference_job_id = inference_job_id

        model_repo_id = result["updateInferenceJob"]["model"]["repoId"]
        text_input = result["updateInferenceJob"]["textInput"]
        is_text_input = result["updateInferenceJob"]["model"]["isTextInput"]
        is_text_output = result["updateInferenceJob"]["model"]["isTextOutput"]
        result["updateInferenceJob"]["model"]["isFileInput"]
        is_file_output = result["updateInferenceJob"]["model"]["isFileOutput"]
        options = result["updateInferenceJob"]["options"]

        LOGGER.info(f""" [*] Model: {model_repo_id}.""")
        LOGGER.info(f""" [*] Text Input: '{text_input}'""")

        variant = "fp16"
        torch_dtype = torch.float16
        if torch.backends.mps.is_available():
            variant = "fp32"
            torch_dtype = torch.float32
        #     mps_empty_cache()
        # if torch.cuda.is_available():
        #     torch.cuda.empty_cache()

        response = None
        try:
            if is_text_input and is_text_output:
                result = None
                pipe = transformers.pipeline(model=model_repo_id, device=self.device)
                result = pipe(text_input)

                response = self._update_inference_job(
                    inference_job_id=inference_job_id,
                    status="COMPLETE",
                    text_output=json.dumps(result),
                )
            elif is_text_input and is_file_output:
                prompt = text_input
                negative_prompt = options.get("negative_prompt", "")
                generator = self._get_generator(int(options.get("seed", -1)))
<<<<<<< HEAD

                # TODO: remove max_step once a file version system is in place
                max_step = options.get("num_inference_steps", 999)
                SPICE_INFERENCE_DIRECTORY.mkdir(parents=True, exist_ok=True)
                file_name = f"{inference_job_id}-{max_step}.png"
                save_at = Path(SPICE_INFERENCE_DIRECTORY / file_name)
=======
                callback = self.callback_for_stable_diffusion

>>>>>>> f7cd8e39
                was_guarded = False
                if not save_at.exists():
                    pipe = DiffusionPipeline.from_pretrained(
                        model_repo_id,
                        torch_dtype=torch_dtype,
                        variant=variant,
                        use_safetensors=True,
                    )
                    pipe = pipe.to(self.device)  # type: ignore
                    self.pipe = pipe

                    # Get input for Stable Diffusion Pipelines
                    input_for_stable_diffusion_pipeline = (
                        get_input_for_stable_diffusion_pipeline(
                            self.device, pipe, prompt, negative_prompt
                        )
                    )

                    # Configure Stable Diffusion TASK
                    if isinstance(pipe, StableDiffusionPipeline):
                        # Configure inference options for stable diffusion pipeline
                        inference_options_for_stable_diffusion = (
                            self._get_inference_options_for_stable_diffusion(
                                pipe, options
                            )
                        )

                        # Configure output for stable diffusion pipeline
                        output_for_stable_diffusion_pipeline = OutputForStableDiffusionPipeline(  # noqa
                            # generator=generator,
                            return_dict=False,
                        )

                        if not isinstance(
                            input_for_stable_diffusion_pipeline,
                            InputForStableDiffusionPipeline,
                        ):
                            raise ValueError(
                                "Input for stable diffusion pipeline not configured!"
                            )

                        if not isinstance(
                            inference_options_for_stable_diffusion,
                            InferenceOptionsForStableDiffusionPipeline,
                        ):
                            raise ValueError(
                                "Inference options for stable diffusion pipeline not configured!"  # noqa
                            )

                        # Specify input for stable diffusion pipeline
                        stable_diffusion_pipeline_input = StableDiffusionPipelineInput(
                            input=input_for_stable_diffusion_pipeline,
                            inference_options=inference_options_for_stable_diffusion,
                            output=output_for_stable_diffusion_pipeline,
                        )
                        self.pipe_input = stable_diffusion_pipeline_input

                        pipe_result = pipe(
                            **asdict(stable_diffusion_pipeline_input.input),
                            **asdict(stable_diffusion_pipeline_input.inference_options),
                            **asdict(stable_diffusion_pipeline_input.output),
                            generator=generator,
                            callback=callback,
                        )  # type:ignore

                        # Cleanup threads
                        if self.progress_thread:
                            self.progress_thread.join()

                        if self.image_preview_thread:
                            self.image_preview_thread.join()

                    # Configure MOE for xl diffusion base + refinement TASK
                    elif isinstance(pipe, StableDiffusionXLPipeline):
                        # Configure input for stable diffusion xl pipeline
                        input_for_stable_diffusion_xl = (
                            InputForStableDiffusionXLPipeline(
                                **asdict(input_for_stable_diffusion_pipeline)
                            )
                        )

                        # Configure inference options for stable diffusion xl pipeline
                        inference_options_for_stable_diffusion_xl = (
                            self._get_inference_options_for_stable_diffusion(
                                pipe, options
                            )
                        )

                        if not isinstance(
                            inference_options_for_stable_diffusion_xl,
                            InferenceOptionsForStableDiffusionXLPipeline,
                        ):
                            raise ValueError(
                                f"Inference options are incorrectly configured for {StableDiffusionPipeline.__name__}"  # noqa
                            )

                        # Configure output for stable diffusion xl pipeline
                        output_for_stable_diffusion_xl_pipeline = OutputForStableDiffusionPipeline(  # noqa
                            output_type="latent",
                            # generator=generator,
                        )

                        # Specify input for stable diffusion xl pipeline
                        stable_diffusion_pipeline_xl_input = StableDiffusionXLPipelineInput(  # noqa
                            input=input_for_stable_diffusion_xl,
                            inference_options=inference_options_for_stable_diffusion_xl,
                            output=output_for_stable_diffusion_xl_pipeline,
                        )
                        self.pipe_input = stable_diffusion_pipeline_xl_input

                        latents = pipe(
                            **asdict(stable_diffusion_pipeline_xl_input.input),
                            **asdict(
                                stable_diffusion_pipeline_xl_input.inference_options
                            ),
                            **asdict(stable_diffusion_pipeline_xl_input.output),
                            generator=generator,
                            callback=callback,
                        ).images  # type: ignore

                        # Cleanup threads
                        if self.progress_thread:
                            self.progress_thread.join()

                        if self.image_preview_thread:
                            self.image_preview_thread.join()

                        refiner = StableDiffusionXLImg2ImgPipeline.from_pretrained(
                            "stabilityai/stable-diffusion-xl-refiner-1.0",
                            text_encoder_2=pipe.text_encoder_2,
                            vae=pipe.vae,
                            torch_dtype=torch_dtype,
                            variant=variant,
                            use_safetensors=True,
                        )
                        refiner = refiner.to(self.device)

                        # Configure input for stable diffusion xl img2img pipeline
                        input_for_stable_diffusion_xl_img2img = (
                            InputForStableDiffusionXLImg2ImgPipeline(
                                image=latents, **asdict(input_for_stable_diffusion_xl)
                            )
                        )

                        # Configure inference options for stable diffusion xl img2img pipeline # noqa
                        inference_options_for_stable_diffusion_xl_img2img = (
                            self._get_inference_options_for_stable_diffusion(
                                refiner, options
                            )
                        )

                        if not isinstance(
                            inference_options_for_stable_diffusion_xl_img2img,
                            InferenceOptionsForStableDiffusionXLImg2ImgPipeline,
                        ):
                            raise ValueError(
                                f"Inference options are incorrectly configured for {StableDiffusionXLImg2ImgPipeline.__name__}"  # noqa
                            )

                        # Configure output for stable diffusion xl pipeline
                        output_for_stable_diffusion_xl_img2img_pipeline = OutputForStableDiffusionPipeline(  # noqa
                            # generator=generator,
                        )

                        # Specify input for stable diffusion xl pipeline
                        stable_diffusion_pipeline_xl_img2img_input = StableDiffusionXLImg2ImgPipelineInput(  # noqa
                            input=input_for_stable_diffusion_xl_img2img,
                            inference_options=inference_options_for_stable_diffusion_xl_img2img,
                            output=output_for_stable_diffusion_xl_img2img_pipeline,
                        )
                        self.pipe_input = stable_diffusion_pipeline_xl_img2img_input

                        # Note, we do not attach a callback here since refinement
                        # of the image is not as time consuming
                        pipe_result = refiner(
                            **asdict(stable_diffusion_pipeline_xl_img2img_input.input),
                            **asdict(
                                stable_diffusion_pipeline_xl_img2img_input.inference_options
                            ),
                            **asdict(stable_diffusion_pipeline_xl_img2img_input.output),
                            generator=generator,
                        )  # type: ignore
                    else:
                        raise ValueError(
                            f"Pipeline {type(pipe).__name__} has no supported inference options!"  # noqa
                        )

                    # pipe returns a tuple in the form the first element is a list with
                    # the generated images, and the second element is a list of `bool`s
                    # denoting whether the corresponding generated image likely
                    # represents "not-safe-for-work" (nsfw) content, according to the
                    # `safety_checker`.
                    # TODO decode output based on output of actual pipeline
                    result = pipe_result[0][0]  # type: ignore
                    if len(pipe_result) > 1 and pipe_result[1]:  # type: ignore
                        was_guarded = pipe_result[1][0]  # type: ignore
                    result.save(save_at)  # type: ignore
                else:
                    LOGGER.info(f""" [*] File already exists at: {save_at}""")

                upload_file_response = self.spice.uploader.upload_file_via_api(
                    path=save_at
                )
                file_id = upload_file_response.json()["data"]["uploadFile"]["id"]

                response = self._update_inference_job(
                    inference_job_id=inference_job_id,
                    status="COMPLETE",
                    status_details={
                        "progress": 100,
                        "file_version_history": {max_step: file_name},
                    },
                    file_outputs_ids=file_id,
                    was_guarded=was_guarded,
                )
            LOGGER.info(f""" [*] COMPLETE. Result: " {result}""")
            return response
        except PipelineException as exception:
            message = f"""Input: "{input}" threw exception: {exception}"""
            LOGGER.error(message)
            self._update_inference_job(
                inference_job_id=inference_job_id,
                status="ERROR",
                text_output=json.dumps(message),
            )<|MERGE_RESOLUTION|>--- conflicted
+++ resolved
@@ -13,7 +13,7 @@
     StableDiffusionXLPipeline,
     StableDiffusionXLImg2ImgPipeline,
 )
-<<<<<<< HEAD
+
 from diffusers.pipelines.stable_diffusion import StableDiffusionPipelineOutput
 from diffusers.pipelines.stable_diffusion_xl import StableDiffusionXLPipelineOutput
 from diffusers.models.attention_processor import (
@@ -22,8 +22,6 @@
     LoRAXFormersAttnProcessor,
     XFormersAttnProcessor,
 )
-=======
->>>>>>> f7cd8e39
 from gql import gql
 from gql.transport.exceptions import TransportQueryError
 
@@ -346,7 +344,6 @@
                 (step + 1) / self.pipe_input.inference_options.num_inference_steps
             ) * 100
 
-<<<<<<< HEAD
             with self.update_inference_job_lock:
                 self._update_inference_job(
                     inference_job_id=self.inference_job_id,
@@ -502,21 +499,6 @@
                     args=(step, latents),
                 )
                 self.image_preview_thread.start()
-=======
-        # Need access to vae to decode here:
-        if self.pipe and self.inference_job_id and self.pipe_input:
-            # Update progress on backend
-            self._update_inference_job(
-                inference_job_id=self.inference_job_id,
-                status_details={
-                    "progress": (
-                        (step + 1)
-                        / self.pipe_input.inference_options.num_inference_steps
-                    )
-                    * 100
-                },
-            )
->>>>>>> f7cd8e39
 
     def run_pipeline(
         self,
@@ -574,17 +556,13 @@
                 prompt = text_input
                 negative_prompt = options.get("negative_prompt", "")
                 generator = self._get_generator(int(options.get("seed", -1)))
-<<<<<<< HEAD
 
                 # TODO: remove max_step once a file version system is in place
                 max_step = options.get("num_inference_steps", 999)
                 SPICE_INFERENCE_DIRECTORY.mkdir(parents=True, exist_ok=True)
                 file_name = f"{inference_job_id}-{max_step}.png"
                 save_at = Path(SPICE_INFERENCE_DIRECTORY / file_name)
-=======
-                callback = self.callback_for_stable_diffusion
-
->>>>>>> f7cd8e39
+          
                 was_guarded = False
                 if not save_at.exists():
                     pipe = DiffusionPipeline.from_pretrained(
